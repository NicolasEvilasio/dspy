import logging
from logging.handlers import RotatingFileHandler

# Configure logging
logging.basicConfig(
    level=logging.INFO,
    format='%(message)s',
    handlers=[
        logging.FileHandler('openai_usage.log')
    ]
)

import functools
import json
from typing import Any, Literal, Optional, cast

import dsp
import backoff
import openai

from dsp.modules.cache_utils import CacheMemory, NotebookCacheMemory, cache_turn_on
from dsp.modules.lm import LM

try:
    OPENAI_LEGACY = int(openai.version.__version__[0]) == 0
except Exception:
    OPENAI_LEGACY = True

try:
    from openai.openai_object import OpenAIObject
    import openai.error
    ERRORS = (openai.error.RateLimitError, openai.error.ServiceUnavailableError, openai.error.APIError)
except Exception:
    ERRORS = (openai.RateLimitError, openai.APIError)
    OpenAIObject = dict


def backoff_hdlr(details):
    """Handler from https://pypi.org/project/backoff/"""
    print(
        "Backing off {wait:0.1f} seconds after {tries} tries "
        "calling function {target} with kwargs "
        "{kwargs}".format(**details)
    )


class GPT3(LM):
    """Wrapper around OpenAI's GPT API. Supports both the OpenAI and Azure APIs.

    Args:
        model (str, optional): OpenAI or Azure supported LLM model to use. Defaults to "text-davinci-002".
        api_key (Optional[str], optional): API provider Authentication token. use Defaults to None.
        api_provider (Literal["openai", "azure"], optional): The API provider to use. Defaults to "openai".
        model_type (Literal["chat", "text"], optional): The type of model that was specified. Mainly to decide the optimal prompting strategy. Defaults to "text".
        **kwargs: Additional arguments to pass to the API provider.
    """

    def __init__(
        self,
        model: str = "gpt-3.5-turbo-instruct",
        api_key: Optional[str] = None,
        api_provider: Literal["openai", "azure"] = "openai",
        api_base: Optional[str] = None,
        model_type: Literal["chat", "text"] = None,
        **kwargs,
    ):
        super().__init__(model)
        self.provider = "openai"
        openai.api_type = api_provider

        default_model_type = (
            "chat"
            if ("gpt-3.5" in model or "turbo" in model or "gpt-4" in model)
            and ("instruct" not in model)
            else "text"
        )
        self.model_type = model_type if model_type else default_model_type

        if api_provider == "azure":
            assert (
                "engine" in kwargs or "deployment_id" in kwargs
            ), "Must specify engine or deployment_id for Azure API instead of model."
            assert "api_version" in kwargs, "Must specify api_version for Azure API"
            assert api_base is not None, "Must specify api_base for Azure API"
            if kwargs.get("api_version"):
                openai.api_version = kwargs["api_version"]

        if api_key:
            openai.api_key = api_key

        if api_base:
            if OPENAI_LEGACY:
                openai.api_base = api_base
            else:       
                openai.base_url = api_base

        self.kwargs = {
            "temperature": 0.0,
            "max_tokens": 150,
            "top_p": 1,
            "frequency_penalty": 0,
            "presence_penalty": 0,
            "n": 1,
            **kwargs,
        }  # TODO: add kwargs above for </s>

        if api_provider != "azure":
            self.kwargs["model"] = model
        self.history: list[dict[str, Any]] = []

    def _openai_client(self):
        return openai

<<<<<<< HEAD
    def log_usage(self, response):
            """Log the total tokens from the OpenAI API response."""
            usage_data = response.get('usage')
            if usage_data:
                total_tokens = usage_data.get('total_tokens')  
                logging.info(f'{total_tokens}')

    def basic_request(self, prompt: str, **kwargs) -> OpenAIObject:
=======
    def basic_request(self, prompt: str, **kwargs):
>>>>>>> 904dcddd
        raw_kwargs = kwargs

        kwargs = {**self.kwargs, **kwargs}
        if self.model_type == "chat":
            # caching mechanism requires hashable kwargs
            kwargs["messages"] = [{"role": "user", "content": prompt}]
            kwargs = {"stringify_request": json.dumps(kwargs)}
            response = chat_request(**kwargs)

        else:
            kwargs["prompt"] = prompt
            response = completions_request(**kwargs)

        history = {
            "prompt": prompt,
            "response": response,
            "kwargs": kwargs,
            "raw_kwargs": raw_kwargs,
        }
        self.history.append(history)

        return response

    @backoff.on_exception(
        backoff.expo,
        ERRORS,
        max_time=1000,
        on_backoff=backoff_hdlr,
    )
    def request(self, prompt: str, **kwargs):
        """Handles retreival of GPT-3 completions whilst handling rate limiting and caching."""
        if "model_type" in kwargs:
            del kwargs["model_type"]

        return self.basic_request(prompt, **kwargs)

    def _get_choice_text(self, choice: dict[str, Any]) -> str:
        if self.model_type == "chat":
            return choice["message"]["content"]
        return choice["text"]

    def __call__(
        self,
        prompt: str,
        only_completed: bool = True,
        return_sorted: bool = False,
        **kwargs,
    ) -> list[dict[str, Any]]:
        """Retrieves completions from GPT-3.

        Args:
            prompt (str): prompt to send to GPT-3
            only_completed (bool, optional): return only completed responses and ignores completion due to length. Defaults to True.
            return_sorted (bool, optional): sort the completion choices using the returned probabilities. Defaults to False.

        Returns:
            list[dict[str, Any]]: list of completion choices
        """

        assert only_completed, "for now"
        assert return_sorted is False, "for now"

        # if kwargs.get("n", 1) > 1:
        #     if self.model_type == "chat":
        #         kwargs = {**kwargs}
        #     else:
        #         kwargs = {**kwargs, "logprobs": 5}

        response = self.request(prompt, **kwargs)
<<<<<<< HEAD
        if dsp.settings.log_openai_usage:
            self.log_usage(response)
=======

>>>>>>> 904dcddd
        choices = response["choices"]

        completed_choices = [c for c in choices if c["finish_reason"] != "length"]

        if only_completed and len(completed_choices):
            choices = completed_choices

        completions = [self._get_choice_text(c) for c in choices]
        if return_sorted and kwargs.get("n", 1) > 1:
            scored_completions = []

            for c in choices:
                tokens, logprobs = (
                    c["logprobs"]["tokens"],
                    c["logprobs"]["token_logprobs"],
                )

                if "<|endoftext|>" in tokens:
                    index = tokens.index("<|endoftext|>") + 1
                    tokens, logprobs = tokens[:index], logprobs[:index]

                avglog = sum(logprobs) / len(logprobs)
                scored_completions.append((avglog, self._get_choice_text(c)))

            scored_completions = sorted(scored_completions, reverse=True)
            completions = [c for _, c in scored_completions]

        return completions



@CacheMemory.cache
def cached_gpt3_request_v2(**kwargs):
    return openai.Completion.create(**kwargs)

@functools.lru_cache(maxsize=None if cache_turn_on else 0)
@NotebookCacheMemory.cache
def cached_gpt3_request_v2_wrapped(**kwargs):
    return cached_gpt3_request_v2(**kwargs)

@CacheMemory.cache
def _cached_gpt3_turbo_request_v2(**kwargs) -> OpenAIObject:
    if "stringify_request" in kwargs:
        kwargs = json.loads(kwargs["stringify_request"])
    return cast(OpenAIObject, openai.ChatCompletion.create(**kwargs))

@functools.lru_cache(maxsize=None if cache_turn_on else 0)
@NotebookCacheMemory.cache
def _cached_gpt3_turbo_request_v2_wrapped(**kwargs) -> OpenAIObject:
    return _cached_gpt3_turbo_request_v2(**kwargs)

@CacheMemory.cache
def v1_cached_gpt3_request_v2(**kwargs):
    return openai.completions.create(**kwargs)

@functools.lru_cache(maxsize=None if cache_turn_on else 0)
@NotebookCacheMemory.cache
def v1_cached_gpt3_request_v2_wrapped(**kwargs):
    return v1_cached_gpt3_request_v2(**kwargs)

@CacheMemory.cache
def v1_cached_gpt3_turbo_request_v2(**kwargs):
    if "stringify_request" in kwargs:
        kwargs = json.loads(kwargs["stringify_request"])
    return openai.chat.completions.create(**kwargs)

@functools.lru_cache(maxsize=None if cache_turn_on else 0)
@NotebookCacheMemory.cache
def v1_cached_gpt3_turbo_request_v2_wrapped(**kwargs):
    return v1_cached_gpt3_turbo_request_v2(**kwargs)



def chat_request(**kwargs):
    if OPENAI_LEGACY:
        return _cached_gpt3_turbo_request_v2_wrapped(**kwargs)

    return v1_cached_gpt3_turbo_request_v2_wrapped(**kwargs).model_dump()

def completions_request(**kwargs):
    if OPENAI_LEGACY:
        return cached_gpt3_request_v2_wrapped(**kwargs)

    return v1_cached_gpt3_request_v2_wrapped(**kwargs).model_dump()<|MERGE_RESOLUTION|>--- conflicted
+++ resolved
@@ -111,7 +111,6 @@
     def _openai_client(self):
         return openai
 
-<<<<<<< HEAD
     def log_usage(self, response):
             """Log the total tokens from the OpenAI API response."""
             usage_data = response.get('usage')
@@ -119,10 +118,7 @@
                 total_tokens = usage_data.get('total_tokens')  
                 logging.info(f'{total_tokens}')
 
-    def basic_request(self, prompt: str, **kwargs) -> OpenAIObject:
-=======
     def basic_request(self, prompt: str, **kwargs):
->>>>>>> 904dcddd
         raw_kwargs = kwargs
 
         kwargs = {**self.kwargs, **kwargs}
@@ -192,12 +188,10 @@
         #         kwargs = {**kwargs, "logprobs": 5}
 
         response = self.request(prompt, **kwargs)
-<<<<<<< HEAD
+
         if dsp.settings.log_openai_usage:
             self.log_usage(response)
-=======
-
->>>>>>> 904dcddd
+
         choices = response["choices"]
 
         completed_choices = [c for c in choices if c["finish_reason"] != "length"]
