<<<<<<< HEAD
from dspy.primitives.module import BaseModule
from dspy.primitives.assertions import *
=======

>>>>>>> b2816c4a
import re

from dspy.primitives.assertions import *
from dspy.primitives.module import BaseModule


class ProgramMeta(type):
    pass
    # def __call__(cls, *args, **kwargs):
    #     obj = super(ProgramMeta, cls).__call__(*args, **kwargs)

    #     if issubclass(cls, Program) and not getattr(obj, "_program_init_called", False):
    #         obj._base_init()
    #         obj._program_init_called = True
    #     return obj


class Module(BaseModule, metaclass=ProgramMeta):
    def _base_init(self):
        self._compiled = False

    def __init__(self):
        self._compiled = False

    def __call__(self, *args, **kwargs):
        return self.forward(*args, **kwargs)

    def named_predictors(self):
        from dspy.predict.predict import Predict

        return [(name, param) for name, param in self.named_parameters() if isinstance(param, Predict)]

    def predictors(self):
        return [param for _, param in self.named_predictors()]

    def __repr__(self):
        s = []

        for name, param in self.named_predictors():
            s.append(f"{name} = {param}")

        return "\n".join(s)

    def map_named_predictors(self, func):
        """Applies a function to all named predictors."""
        for name, predictor in self.named_predictors():
            set_attribute_by_name(self, name, func(predictor))
        return self

    def activate_assertions(self, handler=backtrack_handler, **handler_args):
        """
        Activates assertions for the module.
        The default handler is the backtrack_handler.
        """
        assert_transform_module(self, handler, **handler_args)
        return self

    # def __deepcopy__(self, memo):
    #     # memo is a dict of id's to copies already made during the current call
    #     # Check if the object is already copied
    #     if id(self) in memo:
    #         return memo[id(self)]

    #     print(f"Deep copying {self.__class__.__name__}...")

    #     new_copy = copy.copy(self)
    #     memo[id(self)] = new_copy

    #     for k, v in self.__dict__.items():
    #         print(f"Copying attribute {k} of type {type(v)}...")
    #         setattr(new_copy, k, copy.deepcopy(v, memo))
    #         print("Done")

    #     return new_copy


# FIXME(Shangyint): This may cause some problems for nested patterns.
def set_attribute_by_name(obj, name, value):
    # Regular expressions for different patterns
    module_pattern = re.compile(r"^([^.]+)\.(.+)$")
    list_pattern = re.compile(r"^([^\[]+)\[([0-9]+)\]$")
    dict_pattern = re.compile(r"^([^\[]+)\['([^']+)'\]$")

    # Match for module.attribute pattern
    module_match = module_pattern.match(name)
    if module_match:
        module_name, sub_name = module_match.groups()
        sub_obj = getattr(obj, module_name)
        set_attribute_by_name(sub_obj, sub_name, value)
        return

    # Match for list[index] pattern
    list_match = list_pattern.match(name)
    if list_match:
        list_name, index = list_match.groups()
        getattr(obj, list_name)[int(index)] = value
        return

    # Match for dict['key'] pattern
    dict_match = dict_pattern.match(name)
    if dict_match:
        dict_name, key = dict_match.groups()
        getattr(obj, dict_name)[key] = value
        return

    # Default case for simple attributes
    setattr(obj, name, value)


Program = Module<|MERGE_RESOLUTION|>--- conflicted
+++ resolved
@@ -1,9 +1,3 @@
-<<<<<<< HEAD
-from dspy.primitives.module import BaseModule
-from dspy.primitives.assertions import *
-=======
-
->>>>>>> b2816c4a
 import re
 
 from dspy.primitives.assertions import *
