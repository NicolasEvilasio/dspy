--- conflicted
+++ resolved
@@ -26,11 +26,8 @@
         "qdrant": ["qdrant-client~=1.6.2", "fastembed~=0.1.0"],
         "chromadb": ["chromadb~=0.4.14"],
         "marqo": ["marqo"],
-<<<<<<< HEAD
-        "weaviate": ["weaviate-client~=3.26.1"]
-=======
+        "weaviate": ["weaviate-client~=3.26.1"],
         "mongodb": ["pymongo~=3.12.0"],
->>>>>>> 1e598057
     },
     classifiers=[
         "Development Status :: 3 - Alpha",
